[package]
name = "audioserve"
<<<<<<< HEAD
version = "0.26.0"
=======
version = "0.25.3"
>>>>>>> 069335d1
authors = ["Ivan <ivan.zderadicka@gmail.com>"]
edition = "2021"
rust-version = "1.60"

[workspace]
members = ["crates/*"]

[dependencies]

bytes = "1.4"
env_logger = "0.10"
log = {version="0.4", features = ["release_max_level_info", "max_level_trace"]}
hyper = {version="0.14", features = ["full"]}
headers = "0.3"
futures = "0.3"
mime = "0.3"
serde_json = "1.0"
serde = {version="1.0", features=["derive"]}
serde_yaml = "0.9"
clap = {version="4", features=["cargo", "env"]}
lazy_static = "1.4"
thiserror = "1.0"
anyhow = "1.0"
url = "2.4"
percent-encoding = "2.3"
num_cpus = "1.16"
ring = "0.16"
data-encoding = "2.4"
regex = "1.8"
tokio = {version="1.29", features=["full"]}

dirs = "5.0"
csv = "1.2"

image="0.24"

# for tls
tokio-rustls = { version="0.24", optional=true, default-features = false}
futures-util = { version = "0.3", default-features = false, optional=true }
rustls-pemfile = { version = "1", optional=true}

leaky-cauldron = {path="crates/leaky-cauldron"}
tokio-util = {version="0.7", optional=true, features=["codec"]}
cron = {version="0.12", optional=true}
chrono = {version="0.4", optional=true}


# this repo dependencies
collection = {path="crates/collection", features=["async"]}
proxy-headers = {path="crates/proxy-headers", optional=true}
simple-file-cache = {path="crates/file-cache", features=["asynch"]}
async-tar = {path="crates/async-tar", optional=true}
async-zip = {path="crates/async-zip", optional=true}
websock = {path="crates/websock", optional = true}

[target.'cfg(unix)'.dependencies]
nix = "0.26"

[features]
default = ["tls", "symlinks", "folder-download", "shared-positions", "behind-proxy"]
# default
tls=["tokio-rustls", "futures-util", "rustls-pemfile"]
symlinks=["collection/symlinks"]

folder-download = ["async-tar", "async-zip"]
folder-download-default-tar =[]
shared-positions = ["websock", "cron", "chrono"]
behind-proxy = ["proxy-headers"]
# non-default
transcoding-cache=["tokio-util"]
# for static compilation only
partially-static = ["collection/partially-static"]
static = ["collection/static"]
collation = ["collection/collation"]
collation-static = ["collection/collation-static"]
tags-encoding = ["collection/tags-encoding"]



[profile.release]
lto = true
codegen-units = 1

[dev-dependencies]
reqwest = {version="0.11", features=['blocking', 'json'], default-features = false}
escargot = "0.5" 
tempdir = "0.3"<|MERGE_RESOLUTION|>--- conflicted
+++ resolved
@@ -1,10 +1,6 @@
 [package]
 name = "audioserve"
-<<<<<<< HEAD
 version = "0.26.0"
-=======
-version = "0.25.3"
->>>>>>> 069335d1
 authors = ["Ivan <ivan.zderadicka@gmail.com>"]
 edition = "2021"
 rust-version = "1.60"
